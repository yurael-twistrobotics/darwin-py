from functools import partial

<<<<<<< HEAD
from . import coco, cvat, darwin_image, dataloop, instance_mask, pascalvoc, semantic_mask
=======
from . import coco, cvat, dataloop, instance_mask, pascalvoc, semantic_mask
>>>>>>> a98d08d3

supported_formats = [
    ("coco", coco.export),
    ("cvat", cvat.export),
    ("dataloop", dataloop.export),
    ("instance-mask", instance_mask.export),
    ("pascal_voc", pascalvoc.export),
    ("semantic-mask", partial(semantic_mask.export, mode="rgb")),
    ("semantic-mask-grey", partial(semantic_mask.export, mode="grey")),
    ("semantic-mask-index", partial(semantic_mask.export, mode="index")),
]<|MERGE_RESOLUTION|>--- conflicted
+++ resolved
@@ -1,10 +1,6 @@
 from functools import partial
 
-<<<<<<< HEAD
-from . import coco, cvat, darwin_image, dataloop, instance_mask, pascalvoc, semantic_mask
-=======
 from . import coco, cvat, dataloop, instance_mask, pascalvoc, semantic_mask
->>>>>>> a98d08d3
 
 supported_formats = [
     ("coco", coco.export),
